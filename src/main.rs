--- conflicted
+++ resolved
@@ -18,8 +18,7 @@
         return String::from_utf8(out).unwrap();
     });
 
-<<<<<<< HEAD
-    let addr: net::IpAddr = "127.0.0.1".parse().unwrap();
+    let addr: net::IpAddr = "0.0.0.0".parse().unwrap();
     warp::serve(routes).run((addr, 8000)).await;
 }
 
@@ -39,15 +38,4 @@
     rt.block_on(async {
         tokio::join!(tick_counter(), serve_metrics());
     });
-=======
-    let stat: response::Status = dev.execute(command::Status).unwrap();
-    println!(
-        "in error: {}, in warmup: {}",
-        stat.is_err(),
-        stat.in_warmup()
-    );
-
-    let got: response::GasPPM = dev.execute(command::Read(wire::Variable::GasPPM)).unwrap();
-    println!("got PPM: {}", got.concentration().ppm());
->>>>>>> 55e570f6
 }